--- conflicted
+++ resolved
@@ -61,12 +61,7 @@
 	default_stock_level INT,
 	
 	-- Wether or not the tray has been picked up by the runner and is being replaced
-<<<<<<< HEAD
-
-	currently_replacing INT
-=======
 	currently_replacing BOOL
->>>>>>> e837a20b
 );
 
 --
@@ -194,13 +189,6 @@
 CREATE EVENT checkCompletion
 ON SCHEDULE EVERY 1 SECOND
 DO BEGIN
-<<<<<<< HEAD
-	-- Update station time
-
-	SET @stationTime = @stationTime + @time_stretch;
-	
-=======
->>>>>>> e837a20b
 	--
 	-- Decrease each worker's timeToFinish
 	--
@@ -221,13 +209,9 @@
 		-- Todo: Generate timeToFinish based on worker experience
 		timeToFinish = 60
 	WHERE
-<<<<<<< HEAD
-		startedTimeStamp + completionDuration >= @stationTime;
-=======
 		timeToFinish <= 0;
 --	LIMIT
 --		(SELECT MIN(stock_level) FROM Bin);
->>>>>>> e837a20b
 		
 	--
 	-- Decrease all bins by the number of stations completed, down to 0
